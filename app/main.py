import openai
from fastapi import FastAPI, HTTPException
from fastapi.responses import HTMLResponse, JSONResponse
from fastapi.staticfiles import StaticFiles
from pydantic import BaseModel
from typing import Optional, Dict, Any, List
import uvicorn
from dotenv import load_dotenv
import os
import logging
import spacy
from fastapi.middleware.cors import CORSMiddleware
from app.real_estate_analyzer import RealEstateAnalyzer

# Configuración de logging
logging.basicConfig(level=logging.DEBUG)
logger = logging.getLogger(__name__)

# Cargar variables de entorno
load_dotenv()

# Inicializar FastAPI
app = FastAPI()

# Configurar CORS
app.add_middleware(
    CORSMiddleware,
    allow_origins=["*"],
    allow_credentials=True,
    allow_methods=["*"],
    allow_headers=["*"],
)

# Configuración de medios
MEDIA_DIR = os.getenv('MEDIA_DIR', '/app/images')
if not os.path.exists(MEDIA_DIR):
    raise RuntimeError(f"El directorio de imágenes no existe en: {MEDIA_DIR}")

app.mount("/media", StaticFiles(directory=MEDIA_DIR), name="media")

# Inicializar OpenAI
openai.api_key = os.getenv("OPENAI_API_KEY")
if not openai.api_key:
    raise ValueError("OPENAI_API_KEY environment variable is not set")

# Modelo Pydantic actualizado para mensajes
class ChatMessage(BaseModel):
    user_input: str
    response_format: Optional[str] = "html"
    context: Optional[Dict[str, Any]] = None

# Funciones disponibles actualizadas para NER
AVAILABLE_FUNCTIONS = {
    "get_property_search": {
        "name": "get_property_search",
        "description": "Search for properties based on various criteria including location, price, and features",
        "parameters": {
            "type": "object",
            "properties": {
                "query": {
                    "type": "string",
                    "description": "The user's search query"
                },
                "filters": {
                    "type": "object",
                    "properties": {
                        "location": {"type": "string"},
                        "price_range": {
                            "type": "object",
                            "properties": {
                                "min": {"type": "number"},
                                "max": {"type": "number"}
                            }
                        },
                        "property_type": {"type": "string"},
                        "features": {"type": "array", "items": {"type": "string"}}
                    }
                }
            },
            "required": ["query"]
        }
    }
}

# Inicializar RealEstateAnalyzer con modelos de spaCy
# def initialize_analyzer():
#     try:
#         # Cargar modelos de spaCy
#         nlp_models = [
#             spacy.load("es_core_news_md"),
#             spacy.load("en_core_web_md")
#         ]
        
#         db_path = os.getenv("DB_PATH", "chat-Interface/db.sqlite3")
#         if not os.path.exists(db_path):
#             raise FileNotFoundError(f"Database not found at {db_path}")
            
#         return RealEstateAnalyzer(
#             db_path=db_path,
#             nlp_models=nlp_models
#         )
#     except Exception as e:
#         logger.error(f"Failed to initialize analyzer: {str(e)}")
#         return None

def initialize_analyzer():
    try:
        # Cargar modelos de spaCy
        nlp_models = [
            spacy.load("es_core_news_md"),
            spacy.load("en_core_web_md")
        ]
        
        db_path = os.getenv("DB_PATH", "chat-Interface/db.sqlite3")
        if not os.path.exists(db_path):
            raise FileNotFoundError(f"Database not found at {db_path}")
            
        # Crear el analizador con los modelos de spaCy
        analyzer = RealEstateAnalyzer(
            db_path=db_path,
            nlp_models=nlp_models,
            log_path="real_estate_logs"
        )
        
        logger.info("Analyzer initialized successfully")
        return analyzer
        
    except Exception as e:
        logger.error(f"Failed to initialize analyzer: {str(e)}", exc_info=True)
        return None

analyzer = initialize_analyzer()

def execute_function(analyzer: RealEstateAnalyzer, function_name: str, parameters: Dict[str, Any]) -> Dict[str, Any]:
    """
    Ejecuta la función solicitada por el LLM usando el NER para procesar la consulta
    """
    if not analyzer:
        return {"error": "Database connection not available"}
        
    try:
        if function_name == "get_property_search":
            # Procesar la consulta usando NER
            analysis_results = analyzer.process_user_query(parameters['query'])
            
            if analysis_results["status"] == "error":
                return {"error": analysis_results["error"]}
            
            # Generar respuesta con GPT
            gpt_response = analyzer.generate_gpt_response(
                parameters['query'], 
                analysis_results
            )
            
            return {
                "properties": analysis_results["results"],
                "analysis": analysis_results,
                "gpt_response": gpt_response
            }
        else:
            raise ValueError(f"Unknown function: {function_name}")
            
    except Exception as e:
        logger.error(f"Error executing function {function_name}: {str(e)}")
        return {"error": f"Error executing function: {str(e)}"}

def build_html_response(data: Dict[str, Any], gpt_response: str) -> str:
    """
    Construye la respuesta HTML combinando el análisis GPT y los resultados
    """
    if "error" in data:
        return f"""
        <div class="message message-bot error-message">
            <div class="message-content">
                <p>Lo siento, hubo un problema: {data['error']}</p>
            </div>
        </div>
        """

    # Añadir respuesta GPT
    response_html = f"""
    <div class="message message-bot">
        <div class="message-content">
            <p>{gpt_response}</p>
        </div>
    </div>
    """

    # Construir grid de propiedades
    properties_html = ""
    for prop in data.get('properties', []):
        properties_html += f"""
        <div class="property-card">
            <img src="{prop.get('image', '/media/default.jpg')}" 
                 alt="{prop.get('property_type', 'Propiedad')}" 
                 class="property-image">
            <div class="property-content">
                <div class="property-price">
                    {prop.get('price', 'Precio no disponible')} USD
                </div>
                <div class="property-location">
                    <i class="fas fa-map-marker-alt"></i> 
                    {prop.get('location', '')}, {prop.get('city_name', '')}, 
                    {prop.get('province_name', '')}, {prop.get('country_name', '')}
                </div>
                <div class="property-features">
                    <span><i class="fas fa-bed"></i> {prop.get('avg_rooms', 'N/A')} hab</span>
                    <span><i class="fas fa-bath"></i> {prop.get('avg_bedrooms', 'N/A')} baños</span>
                    <span><i class="fas fa-ruler-combined"></i> {prop.get('square_meters', 'N/A')} m²</span>
                </div>
                <p class="property-description">{prop.get('description', 'Sin descripción disponible')}</p>
                <a href="{prop.get('url', '#')}" class="property-cta" 
                   target="_blank" rel="noopener noreferrer">Ver Detalles</a>
            </div>
        </div>
        """

    return f"""
    {response_html}
    <div class="property-grid">
        {properties_html if properties_html else '''
        <div class="message message-bot">
            <div class="message-content">
                <p>No se encontraron propiedades que coincidan con los criterios especificados.</p>
            </div>
        </div>
        '''}
    </div>
    """

# def build_html_response(data: Dict[str, Any], question: str) -> str:
#     if "error" in data:
#         return f"""
#         <div class="message message-bot">
#             <div class="message-content">
#                 <p>Lo siento, hubo un problema al obtener los datos: {data['error']}</p>
#             </div>
#         </div>
#         """

<<<<<<< HEAD
# Obtener datos de Django API
def fetch_data_from_django():
    try:
        django_url = "http://18.231.111.216:8800/get_all_data/"  # URL de la API de Django
        response = requests.get(django_url)
        if response.status_code == 200:
            return response.json()
        else:
            logger.error(f"Error al obtener los datos de Django: {response.status_code}")
            raise HTTPException(status_code=500, detail="Error fetching data from Django API.")
    except Exception as e:
        logger.error(f"Error en la solicitud a la API de Django: {str(e)}")
        raise HTTPException(status_code=500, detail="Error fetching data from Django API.")
=======
#     properties_html = ""
#     for prop in data.get('properties', []):
#         details_url = prop.get('url', '#')
        
#         properties_html += f"""
#         <div class="property-card">
#             <img src="{prop.get('image', 'default.bmp')}" alt="{prop.get('property_type', 'Propiedad')}" class="property-image">
#             <div class="property-content">
#                 <div class="property-price">{prop.get('price', 'Precio no disponible')} USD</div>
#                 <div class="property-location">
#                     <i class="fas fa-map-marker-alt"></i> {prop.get('location', '')}, {prop.get('city_name', '')}, {prop.get('province_name', '')}, {prop.get('country_name', '')}
#                 </div>
#                 <div class="property-features">
#                     <span><i class="fas fa-bed"></i> {prop.get('promedio_dormitorios', 'N/A')} hab</span>
#                     <span><i class="fas fa-bath"></i> {prop.get('promedio_ambientes', 'N/A')} baños</span>
#                     <span><i class="fas fa-ruler-combined"></i> {prop.get('square_meters', 'N/A')} m²</span>
#                 </div>
#                 <p class="property-description">{prop.get('description', 'Sin descripción disponible')}</p>
#                 <a href="{details_url}" class="property-cta" target="_blank" rel="noopener noreferrer">Ver Detalles</a>
#             </div>
#         </div>
#         """
>>>>>>> e02fe017

#     # Si no hay propiedades, devolver mensaje formateado
#     if not properties_html:
#         return """
#         <div class="message message-bot">
#             <div class="message-content">
#                 <p>Lo siento, no encontré propiedades que coincidan con tu búsqueda. ¿Te gustaría intentar con otros criterios?</p>
#             </div>
#         </div>
#         """

#     return f"""
#     <div class="message message-bot">
#         <div class="message-content">
#             <p>Aquí te muestro las propiedades disponibles según tu búsqueda:</p>
#         </div>
#     </div>
#     <div class="property-grid">
#         {properties_html}
#     </div>
#     """

@app.post("/chat/")
async def chat_with_agent(chat_message: ChatMessage):
    """
    Endpoint principal para procesar consultas de usuarios usando NER
    """
    try:
        if not analyzer:
            raise HTTPException(status_code=500, detail="Analyzer not initialized")

        # Consultar a GPT para determinar la función a llamar
        function_selection_response = openai.ChatCompletion.create(
            model="gpt-4",
            messages=[
                {
                    "role": "system", 
                    "content": """You are a real estate assistant that helps users find and analyze properties. 
                    Based on the user's message, extract the main search criteria and intent."""
                },
                {"role": "user", "content": chat_message.user_input}
            ],
            functions=list(AVAILABLE_FUNCTIONS.values()),
            function_call="auto"
        )

        # Extraer información de la función a llamar
        message = function_selection_response.choices[0].message
        
        if message.get("function_call"):
            # Ejecutar la función seleccionada
            function_name = message["function_call"]["name"]
            function_params = eval(message["function_call"]["arguments"])
            
            # Añadir el contexto si existe
            if chat_message.context:
                function_params["context"] = chat_message.context
            
            data = execute_function(analyzer, function_name, function_params)
            
            # Construir respuesta HTML
            response_content = build_html_response(
                data, 
                data.get("gpt_response", "")
            )

            # Retornar según formato solicitado
            if chat_message.response_format == "html":
                return HTMLResponse(content=response_content)
            else:
                return JSONResponse(content={
                    "response": response_content,
                    "analysis": data.get("analysis", {}),
                    "status": "success"
                })

        else:
            # Si no se llamó a ninguna función, proporcionar respuesta por defecto
            return JSONResponse(content={
                "response": """
                    <div class="message message-bot">
                        <div class="message-content">
                            <p>Lo siento, no pude entender completamente tu consulta. 
                            ¿Podrías proporcionar más detalles sobre lo que estás buscando?</p>
                        </div>
                    </div>
                """,
                "status": "success"
            })
                
    except Exception as e:
        logger.error(f"Error in chat endpoint: {str(e)}", exc_info=True)
        error_response = {
            "status": "error",
            "detail": str(e),
            "response": """
                <div class="message message-bot error-message">
                    <div class="message-content">
                        <p>Lo siento, ha ocurrido un error al procesar tu solicitud.</p>
                    </div>
                </div>
            """
        }
        return JSONResponse(
            status_code=500,
            content=error_response
        )<|MERGE_RESOLUTION|>--- conflicted
+++ resolved
@@ -105,21 +105,24 @@
 
 def initialize_analyzer():
     try:
-        # Cargar modelos de spaCy
-        nlp_models = [
-            spacy.load("es_core_news_md"),
-            spacy.load("en_core_web_md")
-        ]
-        
-        db_path = os.getenv("DB_PATH", "chat-Interface/db.sqlite3")
-        if not os.path.exists(db_path):
-            raise FileNotFoundError(f"Database not found at {db_path}")
-            
-        # Crear el analizador con los modelos de spaCy
-        analyzer = RealEstateAnalyzer(
-            db_path=db_path,
-            nlp_models=nlp_models,
-            log_path="real_estate_logs"
+        django_url = "http://18.231.111.216:8800/get_all_data/"  # URL de la API de Django
+        response = requests.get(django_url)
+        if response.status_code == 200:
+            return response.json()
+        else:
+            logger.error(f"Error al obtener los datos de Django: {response.status_code}")
+            raise HTTPException(status_code=500, detail="Error fetching data from Django API.")
+    except Exception as e:
+        logger.error(f"Error en la solicitud a la API de Django: {str(e)}")
+        raise HTTPException(status_code=500, detail="Error fetching data from Django API.")
+
+# Obtener respuesta de OpenAI
+def get_completion_from_openai(prompt):
+    try:
+        response = openai.ChatCompletion.create(
+            model=engine,
+            messages=[{"role": "user", "content": prompt}],
+            temperature=0.5
         )
         
         logger.info("Analyzer initialized successfully")
@@ -238,21 +241,6 @@
 #         </div>
 #         """
 
-<<<<<<< HEAD
-# Obtener datos de Django API
-def fetch_data_from_django():
-    try:
-        django_url = "http://18.231.111.216:8800/get_all_data/"  # URL de la API de Django
-        response = requests.get(django_url)
-        if response.status_code == 200:
-            return response.json()
-        else:
-            logger.error(f"Error al obtener los datos de Django: {response.status_code}")
-            raise HTTPException(status_code=500, detail="Error fetching data from Django API.")
-    except Exception as e:
-        logger.error(f"Error en la solicitud a la API de Django: {str(e)}")
-        raise HTTPException(status_code=500, detail="Error fetching data from Django API.")
-=======
 #     properties_html = ""
 #     for prop in data.get('properties', []):
 #         details_url = prop.get('url', '#')
@@ -275,7 +263,6 @@
 #             </div>
 #         </div>
 #         """
->>>>>>> e02fe017
 
 #     # Si no hay propiedades, devolver mensaje formateado
 #     if not properties_html:
